import assert from 'assert';

import async from 'async';
import { errors } from 'arsenal';

import BucketInfo from './metadata/BucketInfo';
import bucketShield from './api/apiUtils/bucket/bucketShield';
import acl from './metadata/acl';
import constants from '../constants';
import data from './data/wrapper';
import { isBucketAuthorized, isObjAuthorized } from
    './api/apiUtils/authorization/aclChecks';
import metadata from './metadata/wrapper';

const usersBucket = constants.usersBucket;
const oldUsersBucket = constants.oldUsersBucket;


export default {
    getService(authInfo, request, log, splitter, cb, overrideUserbucket) {
        const canonicalID = authInfo.getCanonicalID();
        assert.strictEqual(typeof splitter, 'string');
        const prefix = `${canonicalID}${splitter}`;
        const bucketUsers = overrideUserbucket || usersBucket;
        // Note that since maxKeys on a listObject request is 10,000,
        // this request will retrieve up to 10,000 bucket names for a user.
        metadata.listObject(bucketUsers, prefix, null, null, null, log,
            (err, listResponse) => {
                // If MD responds with NoSuchBucket, this means the
                // hidden usersBucket has not yet been created for
                // the domain.  If this is the case, it means
                // that no buckets in this domain have been created so
                // it follows that this particular user has no buckets.
                // So, the get service listing should not have any
                // buckets to list. By returning an empty array, the
                // getService API will just respond with the user info
                // without listing any buckets.
                if (err && err.NoSuchBucket) {
                    log.trace('no buckets found');
                    // If we checked the old user bucket, that means we
                    // already checked the new user bucket. If neither the
                    // old user bucket or the new user bucket exist, no buckets
                    // have yet been created in the namespace so an empty
                    // listing should be returned
                    if (overrideUserbucket) {
                        return cb(null, [], splitter);
                    }
                    // Since there were no results from checking the
                    // new users bucket, we check the old users bucket
                    return this.getService(authInfo, request, log,
                        constants.oldSplitter, cb, oldUsersBucket);
                }
                if (err) {
                    log.error('error from metadata', { error: err });
                    return cb(err);
                }
                return cb(null, listResponse.Contents, splitter);
            });
    },

    /**
     * Checks whether resource exists and the user is authorized
     * @param {object} params - custom built object containing
     * resource name, type, authInfo etc.
     * @param {function} cb - callback containing error,
     * bucket and object references for the next task
     * @return {function} calls callback with arguments:
     * error, bucket, and objectMetada(if any)
     */
    metadataValidateAuthorization(params, cb) {
        const { authInfo, bucketName, objectKey, requestType, log } = params;
        const canonicalID = authInfo.getCanonicalID();
        assert.strictEqual(typeof bucketName, 'string');
        assert.strictEqual(typeof canonicalID, 'string');
        log.trace('performing metadata validation checks');

        if (objectKey === undefined) {
            return metadata.getBucket(bucketName, log, (err, bucket) => {
                if (err) {
                    log.debug('metadata getbucket failed', { error: err });
                    return cb(err);
                }
                if (bucketShield(bucket, requestType)) {
                    return cb(errors.NoSuchBucket);
                }
                if (!isBucketAuthorized(bucket, requestType, canonicalID)) {
                    log.debug('access denied for user on bucket', {
                        requestType,
                    });
                    return cb(errors.AccessDenied);
                }
                log.trace('found bucket in metadata');
                return cb(null, bucket, null);
            });
        }
        return metadata.getBucketAndObjectMD(bucketName, objectKey, log,
        (err, data) => {
            if (err) {
                log.debug('metadata get failed', { error: err });
                return cb(err);
            }
            const bucket = data.bucket ?
                      BucketInfo.deSerialize(data.bucket) : undefined;
            const obj = data.obj ? JSON.parse(data.obj) : undefined;
            if (!bucket) {
                log.debug('bucketAttrs is undefined', {
                    bucket: bucketName,
                    method: 'services.metadataValidateAuthorization',
                });
                return cb(errors.NoSuchBucket);
            }
            if (bucketShield(bucket, requestType)) {
                return cb(errors.NoSuchBucket);
            }
            if (!isBucketAuthorized(bucket, requestType, canonicalID)) {
                log.debug('access denied for user on bucket', { requestType });
                return cb(errors.AccessDenied);
            }
            if (!obj) {
                // NEED to pass on three arguments here for the objectPut
                // async waterfall to work
                log.trace('Bucket found', { bucketName });
                return cb(null, bucket, null);
            }
            // TODO: Add bucket policy and IAM checks
            if (!isObjAuthorized(bucket, obj, requestType, canonicalID)) {
                log.debug('access denied for user on object', { requestType });
                return cb(errors.AccessDenied);
            }
            log.trace('found bucket and object in metadata');
            return cb(null, bucket, obj);
        });
    },

    /**
     * Stores object and responds back with location and storage type
     * @param {object} objectMetadata - object's metadata (or if multipart
     * upload, then it is the multipart metadata)
     * @param {object} objectContext - object's keyContext for sproxyd Key
     * computation (put API)
     * @param {object} cipherBundle - cipher bundle that encrypt the data
     * @param {object} request - request linked to the stream containing
     *                           the data
     * @param {number} size - data size in the stream
     * @param {RequestLogger} log - the current request logger
     * @param {function} cb - callback containing result for the next task
     * @return {undefined}
     */
    dataStore(objectMetadata, objectContext,
              cipherBundle, request, size, log, cb) {
        assert.strictEqual(arguments.length, 7);
        data.put(cipherBundle, request, size, objectContext, log, (err,
                                                     dataRetrievalInfo) => {
            if (err) {
                log.error('error in datastore', { error: err });
                return cb(err);
            }
            if (dataRetrievalInfo) {
                log.trace('dataStore: backend stored key',
                    { dataRetrievalInfo });
                // Note if this is the upload of a part, objectMetadata is
                // actually the multipart upload metadata
                return cb(null, objectMetadata, dataRetrievalInfo);
            }
            log.fatal('data put returned neither an error nor a key',
                      { method: 'dataStore' });
            return cb(errors.InternalError);
        });
    },

    /**
     * Stores object location, custom headers, version etc.
     * @param {object} bucketName - bucket in which metadata is stored
     * @param {array} dataGetInfo - array of objects with information to
     * retrieve data or null if 0 bytes object
     * @param {object} cipherBundle - server side encryption information
     * @param {object} params - custom built object containing resource details.
     * @param {function} cb - callback containing result for the next task
     * @return {function} executes callback with err or ETag as arguments
     */
<<<<<<< HEAD
    metadataStoreObject(bucketName, objectMetadata,
                        dataGetInfo, cipherBundle, params, cb) {
=======
    metadataStoreObject(bucketName, dataGetInfo, params, cb) {
>>>>>>> 4cc7c1dd
        const { objectKey, authInfo, size, contentMD5, metaHeaders,
            contentType, multipart, headers, log } = params;
        log.trace('storing object in metadata');
        assert.strictEqual(typeof bucketName, 'string');
        const omVal = {};
        // Version 2 changes the format of the location property
        omVal['md-model-version'] = 2;
        // If an IAM user uploads a resource,
        // the owner should be the parent account.
        // http://docs.aws.amazon.com/AmazonS3/
        // latest/dev/access-control-overview.html
        omVal['owner-display-name'] =
            authInfo.getAccountDisplayName();
        // This should be object creator's canonical ID.
        omVal['owner-id'] = authInfo.getCanonicalID();
        omVal['content-length'] = size;
        omVal['content-type'] = contentType;
        // confirm date format
        omVal['last-modified'] = new Date().toJSON();
        omVal['content-md5'] = contentMD5;

        omVal['x-amz-server-version-id'] = '';
        // TODO: Handle this as a utility function for all object puts
        // similar to normalizing request but after checkAuth so
        // string to sign is not impacted.  This is GH Issue#89.
        omVal['x-amz-storage-class'] = 'STANDARD';
        omVal['x-amz-website-redirect-location'] = '';
        omVal['x-amz-server-side-encryption'] = '';
        omVal['x-amz-server-side-encryption-aws-kms-key-id'] = '';
        omVal['x-amz-server-side-encryption-customer-algorithm'] = '';
        omVal.location = dataGetInfo;

        if (cipherBundle) {
            omVal['x-amz-server-side-encryption'] = cipherBundle.algorithm;
            if (cipherBundle.masterKeyId) {
                omVal['x-amz-server-side-encryption-aws-kms-key-id'] =
                    cipherBundle.masterKeyId;
            }
            if (omVal.location && omVal.location.length === 1) {
                /* 0 parts: no encryption
                 * >1 parts: handled in metadataStorePart
                 */
                omVal.location[0].cryptoScheme = cipherBundle.cryptoScheme;
                omVal.location[0].cipheredDataKey =
                    cipherBundle.cipheredDataKey;
            }
        }

        // simple/no version. will expand once object versioning is introduced
        omVal['x-amz-version-id'] = 'null';
        omVal.acl = {
            Canned: 'private',
            FULL_CONTROL: [],
            WRITE_ACP: [],
            READ: [],
            READ_ACP: [],
        };

        // Store user provided metadata.  TODO: limit size.
        // For multipart upload this also serves to transfer
        // over metadata originally sent with the initiation
        // of the multipart upload (for instance, ACL's).
        // Do NOT move this to before
        // the assignments of metadata above since this loop
        // will reassign some of the above values with the ones
        // from the intiation of the multipart upload
        // (for instance, storage class)
        Object.keys(metaHeaders).forEach((val) => {
            omVal[val] = metaHeaders[val];
        });
        log.trace('object metadata', { omVal });
        // If this is not the completion of a multipart upload
        // parse the headers to get the ACL's if any
        if (!multipart) {
            const parseAclParams = {
                headers,
                resourceType: 'object',
                acl: omVal.acl,
                log,
            };
            log.trace('parsing acl from headers');
            acl.parseAclFromHeaders(parseAclParams, (err, parsedACL) => {
                if (err) {
                    log.warn('error parsing acl', { error: err });
                    return cb(err);
                }
                omVal.acl = parsedACL;
                metadata.putObjectMD(bucketName, objectKey, omVal, log, err => {
                    if (err) {
                        log.error('error from metadata', { error: err });
                        return cb(err);
                    }
                    log.trace('object successfully stored in metadata');
                    return cb(err, contentMD5);
                });
            });
        } else {
            metadata.putObjectMD(bucketName, objectKey, omVal, log, err => {
                if (err) {
                    log.error('error from metadata', { error: err });
                    return cb(err);
                }
                log.trace('object successfully stored in metadata');
                return cb(err, contentMD5);
            });
        }
    },

    /**
     * Deletes objects from a bucket
     * @param {string} bucketName - bucket in which objectMD is stored
     * @param {object} objectMD - object's metadata
     * @param {string} objectKey - object key name
     * @param {Log} log - logger instance
     * @param {function} cb - callback from async.waterfall in objectGet
     * @return {undefined}
     */
    deleteObject(bucketName, objectMD, objectKey, log, cb) {
        log.trace('deleting object from bucket');
        assert.strictEqual(typeof bucketName, 'string');
        assert.strictEqual(typeof objectMD, 'object');
        if (objectMD['x-amz-version-id'] === 'null') {
            log.trace('object identified as non-versioned');
            // non-versioned buckets
            log.trace('deleteObject: deleting non-versioned object');
            if (objectMD.location === null) {
                return metadata.deleteObjectMD(bucketName, objectKey, log, cb);
            } else if (!Array.isArray(objectMD.location)) {
                return data.delete(objectMD.location, log, err => {
                    if (err) {
                        log.error('error deleting from dataStore', {
                            error: err,
                        });
                        return cb(err);
                    }
                    log.trace('deleteobject: data delete ok');
                    metadata.deleteObjectMD(bucketName, objectKey, log, cb);
                });
            }
            const errs = [];
            async.eachLimit(objectMD.location, 5, (loc, ok) => {
                data.delete(loc, log, err => {
                    if (err) {
                        errs.push(err);
                        log.error('error deleting from dataStore', {
                            error: err,
                        });
                    }
                    log.trace('deleteobject: data delete ok');
                    ok();
                });
            }, () => {
                // Arrays are only used internally for MPU objects
                if (errs[0]) {
                    return cb(errs[0]);
                }
                metadata.deleteObjectMD(bucketName, objectKey, log, cb);
            });
        } else {
            // versioning
            log.warn('deleteObject: versioning not fully implemented');
            return metadata.deleteObjectMD(bucketName, objectKey, log, cb);
        }
    },

    /**
     * Gets list of objects in bucket
     * @param {object} bucketName - bucket in which objectMetadata is stored
     * @param {object} listingParams - params object passing on
     * needed items from request object
     * @param {object} log - request logger instance
     * @param {function} cb - callback to bucketGet.js
     * @return {undefined}
     * JSON response from metastore
     */
    getObjectListing(bucketName, listingParams, log, cb) {
        assert.strictEqual(typeof bucketName, 'string');
        const { delimiter, marker, prefix } = listingParams;
        const maxKeys = Number(listingParams.maxKeys);
        log.trace('performing metadata get object listing',
            { listingParams, maxKeys });
        metadata.listObject(bucketName, prefix, marker, delimiter, maxKeys, log,
            (err, listResponse) => {
                if (err) {
                    log.warn('error from metadata', { error: err });
                    return cb(err);
                }
                return cb(null, listResponse);
            });
    },

    metadataStoreMPObject(bucketName, cipherBundle, params, log, cb) {
        assert.strictEqual(typeof bucketName, 'string');
        assert.strictEqual(typeof params.splitter, 'string');
        // TODO: Determine splitter that will not appear in
        // any of these items.  This is GH Issue#218
        // 1) ObjectKey can contain any characters so when initiating
        // the MPU, we restricted the ability to create an object containing
        // the splitter.
        // 2) UploadId's are UUID version 4
        const splitter = params.splitter;
        const longMPUIdentifier =
            `overview${splitter}${params.objectKey}` +
            `${splitter}${params.uploadId}`;
        const multipartObjectMD = {};
        multipartObjectMD.id = params.uploadId;
        multipartObjectMD.eventualStorageBucket = params.eventualStorageBucket;
        multipartObjectMD.initiated = new Date().toJSON();
        // Note: opting to store the initiator and owner
        // info here (including display names)
        // rather than just saving the canonicalID and
        // calling the display name when get a view request.
        // Since multi-part upload will likely not be open
        // for that long, seems unnecessary
        // to be concerned about a change in the display
        // name while the multi part upload is open.
        multipartObjectMD['owner-display-name'] = params.ownerDisplayName;
        multipartObjectMD['owner-id'] = params.ownerID;
        multipartObjectMD.initiator = {
            DisplayName: params.initiatorDisplayName,
            ID: params.initiatorID,
        };
        multipartObjectMD.key = params.objectKey;
        multipartObjectMD.uploadId = params.uploadId;
        multipartObjectMD['cache-control'] = params.headers['cache-control'];
        multipartObjectMD['content-disposition'] =
            params.headers['content-disposition'];
        multipartObjectMD['content-encoding'] =
            params.headers['content-encoding'];
        multipartObjectMD['content-type'] =
            params.headers['content-type'];
        multipartObjectMD.expires =
            params.headers.expires;
        multipartObjectMD['x-amz-storage-class'] = params.storageClass;
        multipartObjectMD['x-amz-website-redirect-location'] =
            params.headers['x-amz-website-redirect-location'];
        if (cipherBundle) {
            multipartObjectMD['x-amz-server-side-encryption'] =
                cipherBundle.algorithm;
            if (cipherBundle.masterKeyId) {
                multipartObjectMD[
                    'x-amz-server-side-encryption-aws-kms-key-id'] =
                    cipherBundle.masterKeyId;
            }
        }
        Object.keys(params.metaHeaders).forEach(val => {
            multipartObjectMD[val] = params.metaHeaders[val];
        });

        // TODO: Add encryption values from headers if sent with request

        const parseAclParams = {
            headers: params.headers,
            resourceType: 'object',
            acl: {
                Canned: 'private',
                FULL_CONTROL: [],
                WRITE_ACP: [],
                READ: [],
                READ_ACP: [],
            },
            log,
        };
        acl.parseAclFromHeaders(parseAclParams, (err, parsedACL) => {
            if (err) {
                return cb(err);
            }
            multipartObjectMD.acl = parsedACL;
            metadata.putObjectMD(bucketName, longMPUIdentifier,
                multipartObjectMD, log, (err) => {
                    if (err) {
                        return cb(err);
                    }
                    return cb();
                });
        });
    },


    /**
     * Checks whether bucket exists, multipart upload
     * has been initatied and the user is authorized
     * @param {object} params - custom built object containing
     * bucket name, uploadId, authInfo etc.
     * @param {function} cb - callback containing error and
     * bucket reference for the next task
     * @return {function} calls callback with arguments:
     * error, bucket and the multipart upload metadata
     */
    metadataValidateMultipart(params, cb) {
        const { bucketName, uploadId, authInfo,
            objectKey, requestType, log } = params;

        assert.strictEqual(typeof bucketName, 'string');
        // This checks whether the mpu bucket exists.
        // If the MPU was initiated, the mpu bucket should exist.
        const mpuBucketName = `${constants.mpuBucketPrefix}${bucketName}`;
        metadata.getBucket(mpuBucketName, log, (err, mpuBucket) => {
            if (err) {
                return cb(errors.NoSuchUpload);
            }
            let splitter = constants.splitter;
            // BACKWARD: Remove to remove the old splitter
            if (mpuBucket.getMdBucketModelVersion() < 2) {
                splitter = constants.oldSplitter;
            }
            const splitterLen = splitter.length;
            const searchArgs = {
                prefix: `overview${splitter}${objectKey}${splitter}${uploadId}`,
                marker: undefined,
                delimiter: undefined,
                maxKeys: 1,
            };
            metadata.listObject(mpuBucketName, searchArgs.prefix,
                searchArgs.marker, searchArgs.delimiter, searchArgs.maxKeys,
                log, (err, response) => {
                    if (err) {
                        return cb(err);
                    }
                    if (response.Contents.length !== 1) {
                        return cb(errors.NoSuchUpload);
                    }

                    // Add other mpu info to the mpuOverview Array
                    const storedValue = response.Contents[0].value;
                    const eventualStorageBucket = storedValue
                        .eventualStorageBucket;
                    const initiatorID = storedValue.Initiator.ID;
                    const initiatorDisplayName = storedValue
                        .Initiator.DisplayName;
                    const ownerID = storedValue.Owner.ID;
                    const ownerDisplayName = storedValue.Owner.DisplayName;
                    const storageClass = storedValue.StorageClass;
                    const initiated = storedValue.Inititated;

                    // Take the saved overview and convert it into an array
                    // so can pull info from name
                    const key = response.Contents[0].key;
                    // key form:
                    // - overview
                    // - {splitter}
                    // - {objectKey}
                    // - {splitter}
                    // - {uploadId}
                    const index = key.indexOf(splitter);
                    const index2 = key.lastIndexOf(splitter);
                    const mpuOverview = [
                        key.substring(0, index),
                        key.substring(index + splitterLen, index2),
                        key.substring(index2 + splitterLen),
                        eventualStorageBucket,
                        initiatorID,
                        initiatorDisplayName,
                        ownerID,
                        ownerDisplayName,
                        storageClass,
                        initiated,
                    ];

                    // If access was provided by the destination bucket's
                    // bucket policies, go ahead.
                    if (requestType === 'bucketPolicyGoAhead') {
                        return cb(null, mpuBucket, mpuOverview);
                    }

                    const requesterID = authInfo.isRequesterAnIAMUser() ?
                        authInfo.getArn() : authInfo.getCanonicalID();
                    const isRequesterInitiator =
                        initiatorID === requesterID;
                    const isRequesterParentAccountOfInitiator =
                        ownerID === authInfo.getCanonicalID();
                    if (requestType === 'putPart or complete') {
                        // Only the initiator of the multipart
                        // upload can upload a part or complete the mpu
                        if (!isRequesterInitiator) {
                            return cb(errors.AccessDenied);
                        }
                    }
                    if (requestType === 'deleteMPU'
                        || requestType === 'listParts') {
                        // In order for account/user to be
                        // authorized must either be the
                        // bucket owner or intitator of
                        // the multipart upload request
                        // (or parent account of initiator).
                        // In addition if the bucket policy
                        // designates someone else with
                        // s3:AbortMultipartUpload or
                        // s3:ListMultipartUploadPartsrights,
                        // as applicable, that account/user will have the right.
                        // If got to this step, it means there is
                        // no bucket policy on this.
                        if (mpuBucket.getOwner() !== authInfo.getCanonicalID()
                        && !isRequesterInitiator
                        && !isRequesterParentAccountOfInitiator) {
                            return cb(errors.AccessDenied);
                        }
                    }
                    return cb(null, mpuBucket, mpuOverview);
                });
        });
    },

    /**
     * Stores metadata about a part of a multipart upload
     * @param {string} mpuBucketName - name of the special mpu bucket
     * @param {object} partLocations - data retrieval info for part
     * @param {string} partLocations.key - key in datastore for part
     * @param {string} partLocations.dataStoreName - name of dataStore
     * @param {object} cipherBundle - server side encryption information
     * @param {object} metaStoreParams - custom built object
     * @param {object} log - request logger instance
     * @param {function} cb - callback to send error or move to next task
     * @return {undefined}
     */
    metadataStorePart(mpuBucketName, partLocations,
                      cipherBundle, metaStoreParams, log, cb) {
        assert.strictEqual(typeof mpuBucketName, 'string');
        const { partNumber, contentMD5, size, uploadId } = metaStoreParams;
        const lastModified = new Date().toJSON();
        const splitter = metaStoreParams.splitter;
        assert.strictEqual(typeof splitter, 'string');
        // TODO: Determine splitter that will not appear in
        // any of these items.  This is GH Issue#218
        // 1) UploadId's are UUID version 4
        // 2) Part Number will be a stringified number between 1 and 10000
        const partKey = `${uploadId}${splitter}${partNumber}`;
        const omVal = {
            // Version 2 changes the format of partLocations
            'md-model-version': 2,
            partLocations,
            'key': partKey,
            'last-modified': lastModified,
            'content-md5': contentMD5,
            'content-length': size,
        };
        if (cipherBundle) {
            omVal.partLocations.sseAlgorithm = cipherBundle.algorithm;
            omVal.partLocations.sseMasterKeyId = cipherBundle.masterKeyId;
            omVal.partLocations.sseCryptoScheme = cipherBundle.cryptoScheme;
            omVal.partLocations.sseCipheredDataKey =
                cipherBundle.cipheredDataKey;
        } else {
            omVal.partLocations.sseAlgorithm = null;
            omVal.partLocations.sseMasterKeyId = null;
            omVal.partLocations.sseCryptoScheme = null;
            omVal.partLocations.sseCipheredDataKey = null;
        }
        metadata.putObjectMD(mpuBucketName, partKey, omVal, log, err => {
            if (err) {
                return cb(err);
            }
            return cb(null);
        });
    },

    /**
    * Gets list of open multipart uploads in bucket
    * @param {object} MPUbucketName - bucket in which objectMetadata is stored
    * @param {object} listingParams - params object passing on
    *                                 needed items from request object
    * @param {object} log - Werelogs logger
    * @param {function} cb - callback to listMultipartUploads.js
    * @return {undefined}
    */
    getMultipartUploadListing(MPUbucketName, listingParams, log, cb) {
        assert.strictEqual(typeof MPUbucketName, 'string');
        assert.strictEqual(typeof listingParams.splitter, 'string');

        metadata.getBucket(MPUbucketName, log, (err, bucket) => {
            if (bucket === undefined) {
                return cb(null, {
                    IsTruncated: false,
                    NextMarker: undefined,
                    MaxKeys: 0,
                    Uploads: [],
                    CommonPrefixes: [],
                });
            }
            const listParams = {};
            Object.keys(listingParams).forEach(name => {
                listParams[name] = listingParams[name];
            });
            // BACKWARD: Remove to remove the old splitter
            if (bucket.getMdBucketModelVersion() < 2) {
                listParams.splitter = constants.oldSplitter;
            }
            metadata.listMultipartUploads(MPUbucketName, listParams, log,
                cb);
        });
    },

    /**
     * Gets the special multipart upload bucket associated with
     * the user's account or creates it if it does not exist
     * @param {Bucket} destinationBucket - bucket the mpu will end up in
     * @param {string} bucketName - name of the destination bucket
     * @param {object} log - Werelogs logger
     * @param {function} cb - callback that returns multipart
     *                        upload bucket or error if any
     * @return {undefined}
     */
    getMPUBucket(destinationBucket, bucketName, log, cb) {
        assert.strictEqual(typeof bucketName, 'string');
        const MPUBucketName = `${constants.mpuBucketPrefix}${bucketName}`;
        metadata.getBucket(MPUBucketName, log, (err, bucket) => {
            if (err && err.NoSuchBucket) {
                const creationDate = new Date().toJSON();
                const mpuBucket = new BucketInfo(MPUBucketName,
                    destinationBucket.getOwner(),
                    destinationBucket.getOwnerDisplayName(), creationDate,
                    BucketInfo.currentModelVersion());
                // Note that unlike during the creation of a normal bucket,
                // we do NOT add this bucket to the lists of a user's buckets.
                // By not adding this bucket to the lists of a user's buckets,
                // a getService request should not return a reference to this
                // bucket.  This is the desired behavior since this should be
                // a hidden bucket.
                return metadata.createBucket(MPUBucketName, mpuBucket, log,
                    err => {
                        if (err) {
                            return cb(err);
                        }
                        return cb(null, mpuBucket);
                    });
            }
            return cb(null, bucket);
        });
    },

    getMPUparts(mpuBucketName, uploadId, log, cb) {
        assert.strictEqual(typeof mpuBucketName, 'string');
        const searchArgs = {
            prefix: `${uploadId}`,
            marker: undefined,
            delimiter: undefined,
            maxKeys: 10000,
        };
        metadata.listObject(mpuBucketName, searchArgs.prefix, searchArgs.marker,
            searchArgs.delimiter, searchArgs.maxKeys, log, cb);
    },

    getSomeMPUparts(params, cb) {
        const { uploadId, mpuBucketName, maxParts, partNumberMarker, log } =
            params;
        assert.strictEqual(typeof mpuBucketName, 'string');
        assert.strictEqual(typeof params.splitter, 'string');
        const searchArgs = {
            prefix: uploadId,
            marker: `${uploadId}${params.splitter}${partNumberMarker}`,
            delimiter: undefined,
            maxKeys: maxParts,
        };
        metadata.listObject(mpuBucketName, searchArgs.prefix, searchArgs.marker,
            searchArgs.delimiter, searchArgs.maxKeys, log, cb);
    },

    batchDeleteObjectMetadata(mpuBucketName, keysToDelete, log, cb) {
        // If have efficient way to batch delete metadata, should so this
        // all at once in production implementation
        assert.strictEqual(typeof mpuBucketName, 'string');
        async.eachLimit(keysToDelete, 5, function action(key, callback) {
            metadata.deleteObjectMD(mpuBucketName, key, log, callback);
        },
        function finalCallback(err) {
            return cb(err);
        });
    },
};<|MERGE_RESOLUTION|>--- conflicted
+++ resolved
@@ -178,12 +178,7 @@
      * @param {function} cb - callback containing result for the next task
      * @return {function} executes callback with err or ETag as arguments
      */
-<<<<<<< HEAD
-    metadataStoreObject(bucketName, objectMetadata,
-                        dataGetInfo, cipherBundle, params, cb) {
-=======
-    metadataStoreObject(bucketName, dataGetInfo, params, cb) {
->>>>>>> 4cc7c1dd
+    metadataStoreObject(bucketName, dataGetInfo, cipherBundle, params, cb) {
         const { objectKey, authInfo, size, contentMD5, metaHeaders,
             contentType, multipart, headers, log } = params;
         log.trace('storing object in metadata');
